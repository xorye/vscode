--- conflicted
+++ resolved
@@ -349,7 +349,6 @@
 		tabContainer.setAttribute('role', 'presentation'); // cannot use role "tab" here due to https://github.com/Microsoft/vscode/issues/8659
 		DOM.addClass(tabContainer, 'tab monaco-editor-background');
 
-<<<<<<< HEAD
 		if (!this.tabOptions.showTabCloseButton || this.tabOptions.tabCloseButton === 'off') {
 			DOM.addClass(tabContainer, 'no-close-button');
 		} else {
@@ -362,8 +361,6 @@
 			DOM.removeClass(tabContainer, 'close-position-left');
 		}
 
-=======
->>>>>>> cd17a283
 		// Tab Editor Label
 		const editorLabel = this.instantiationService.createInstance(EditorLabel, tabContainer, void 0);
 		this.editorLabels.push(editorLabel);
